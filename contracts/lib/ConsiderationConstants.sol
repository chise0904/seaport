// SPDX-License-Identifier: MIT
pragma solidity >=0.8.7;

/*
 * -------------------------- Disambiguation & Other Notes ---------------------
 *    - The term "head" is used as it is in the documentation for ABI encoding,
 *      but only in reference to dynamic types, i.e. it always refers to the
 *      offset or pointer to the body of a dynamic type. In calldata, the head
 *      is always an offset (relative to the parent object), while in memory,
 *      the head is always the pointer to the body. More information found here:
 *      https://docs.soliditylang.org/en/v0.8.14/abi-spec.html#argument-encoding
 *        - Note that the length of an array is separate from and precedes the
 *          head of the array.
 *
 *    - The term "body" is used in place of the term "head" used in the ABI
 *      documentation. It refers to the start of the data for a dynamic type,
 *      e.g. the first word of a struct or the first word of the first element
 *      in an array.
 *
 *    - The term "pointer" is used to describe the absolute position of a value
 *      and never an offset relative to another value.
 *        - The suffix "_ptr" refers to a memory pointer.
 *        - The suffix "_cdPtr" refers to a calldata pointer.
 *
 *    - The term "offset" is used to describe the position of a value relative
 *      to some parent value. For example, OrderParameters_conduit_offset is the
 *      offset to the "conduit" value in the OrderParameters struct relative to
 *      the start of the body.
 *        - Note: Offsets are used to derive pointers.
 *
 *    - Some structs have pointers defined for all of their fields in this file.
 *      Lines which are commented out are fields that are not used in the
 *      codebase but have been left in for readability.
 */

// Declare constants for name, version, and reentrancy sentinel values.

// Name is right padded, so it touches the length which is left padded. This
// enables writing both values at once. Length goes at byte 95 in memory, and
// name fills bytes 96-109, so both values can be written left-padded to 77.
uint256 constant NameLengthPtr = 77;
uint256 constant NameWithLength = 0x0d436F6E73696465726174696F6E;

uint256 constant Version = 0x312e31;
uint256 constant Version_length = 3;
uint256 constant Version_shift = 0xe8;

uint256 constant _NOT_ENTERED = 1;
uint256 constant _ENTERED = 2;

// Common Offsets
// Offsets for identically positioned fields shared by:
// OfferItem, ConsiderationItem, SpentItem, ReceivedItem

uint256 constant Common_token_offset = 0x20;
uint256 constant Common_identifier_offset = 0x40;
uint256 constant Common_amount_offset = 0x60;

uint256 constant ReceivedItem_size = 0xa0;
uint256 constant ReceivedItem_amount_offset = 0x60;
uint256 constant ReceivedItem_recipient_offset = 0x80;

uint256 constant ReceivedItem_CommonParams_size = 0x60;

uint256 constant ConsiderationItem_recipient_offset = 0xa0;
// Store the same constant in an abbreviated format for a line length fix.
uint256 constant ConsiderItem_recipient_offset = 0xa0;

uint256 constant Execution_offerer_offset = 0x20;
uint256 constant Execution_conduit_offset = 0x40;

uint256 constant InvalidFulfillmentComponentData_error_signature = (
    0x7fda727900000000000000000000000000000000000000000000000000000000
);
uint256 constant InvalidFulfillmentComponentData_error_len = 0x20;

uint256 constant Panic_error_signature = (
    0x4e487b7100000000000000000000000000000000000000000000000000000000
);
uint256 constant Panic_error_offset = 0x04;
uint256 constant Panic_error_length = 0x24;
uint256 constant Panic_arithmetic = 0x11;

uint256 constant MissingItemAmount_error_signature = (
    0x91b3e51400000000000000000000000000000000000000000000000000000000
);
uint256 constant MissingItemAmount_error_len = 0x20;

uint256 constant OrderParameters_offer_head_offset = 0x40;
uint256 constant OrderParameters_consideration_head_offset = 0x60;
uint256 constant OrderParameters_conduit_offset = 0x120;
uint256 constant OrderParameters_counter_offset = 0x140;

uint256 constant Fulfillment_itemIndex_offset = 0x20;

uint256 constant AdvancedOrder_numerator_offset = 0x20;

uint256 constant AlmostOneWord = 0x1f;
uint256 constant OneWord = 0x20;
uint256 constant TwoWords = 0x40;
uint256 constant ThreeWords = 0x60;
uint256 constant FourWords = 0x80;
uint256 constant FiveWords = 0xa0;

uint256 constant FreeMemoryPointerSlot = 0x40;
uint256 constant ZeroSlot = 0x60;
uint256 constant DefaultFreeMemoryPointer = 0x80;

uint256 constant Slot0x80 = 0x80;
uint256 constant Slot0xA0 = 0xa0;

uint256 constant BasicOrder_endAmount_cdPtr = 0x104;

uint256 constant BasicOrder_considerationHashesArray_ptr = 0x160;

uint256 constant EIP712_Order_size = 0x180;
uint256 constant EIP712_OfferItem_size = 0xc0;
uint256 constant EIP712_ConsiderationItem_size = 0xe0;
uint256 constant AdditionalRecipients_size = 0x40;

uint256 constant EIP712_DomainSeparator_offset = 0x02;
uint256 constant EIP712_OrderHash_offset = 0x22;
uint256 constant EIP712_DigestPayload_size = 0x42;

uint256 constant receivedItemsHash_ptr = 0x60;

/*
 *  Memory layout in _prepareBasicFulfillmentFromCalldata of
 *  data for OrderFulfilled
 *
 *   event OrderFulfilled(
 *     bytes32 orderHash,
 *     address indexed offerer,
 *     address indexed zone,
 *     address fulfiller,
 *     SpentItem[] offer,
 *       > (itemType, token, id, amount)
 *     ReceivedItem[] consideration
 *       > (itemType, token, id, amount, recipient)
 *   )
 *
 *  - 0x00: orderHash
 *  - 0x20: fulfiller
 *  - 0x40: offer offset (0x80)
 *  - 0x60: consideration offset (0x120)
 *  - 0x80: offer.length (1)
 *  - 0xa0: offerItemType
 *  - 0xc0: offerToken
 *  - 0xe0: offerIdentifier
 *  - 0x100: offerAmount
 *  - 0x120: consideration.length (1 + additionalRecipients.length)
 *  - 0x140: considerationItemType
 *  - 0x160: considerationToken
 *  - 0x180: considerationIdentifier
 *  - 0x1a0: considerationAmount
 *  - 0x1c0: considerationRecipient
 *  - ...
 */

// Minimum length of the OrderFulfilled event data.
// Must be added to the size of the ReceivedItem array for additionalRecipients
// (0xa0 * additionalRecipients.length) to calculate full size of the buffer.
uint256 constant OrderFulfilled_baseSize = 0x1e0;
uint256 constant OrderFulfilled_selector = (
    0x9d9af8e38d66c62e2c12f0225249fd9d721c54b83f48d9352c97c6cacdcb6f31
);

// Minimum offset in memory to OrderFulfilled event data.
// Must be added to the size of the EIP712 hash array for additionalRecipients
// (32 * additionalRecipients.length) to calculate the pointer to event data.
uint256 constant OrderFulfilled_baseOffset = 0x180;
uint256 constant OrderFulfilled_consideration_length_baseOffset = 0x2a0;
uint256 constant OrderFulfilled_offer_length_baseOffset = 0x200;

// uint256 constant OrderFulfilled_orderHash_offset = 0x00;
uint256 constant OrderFulfilled_fulfiller_offset = 0x20;
uint256 constant OrderFulfilled_offer_head_offset = 0x40;
uint256 constant OrderFulfilled_offer_body_offset = 0x80;
uint256 constant OrderFulfilled_consideration_head_offset = 0x60;
uint256 constant OrderFulfilled_consideration_body_offset = 0x120;

// BasicOrderParameters
uint256 constant BasicOrder_parameters_cdPtr = 0x04;
uint256 constant BasicOrder_considerationToken_cdPtr = 0x24;
uint256 constant BasicOrder_considerationIdentifier_cdPtr = 0x44;
uint256 constant BasicOrder_considerationAmount_cdPtr = 0x64;
uint256 constant BasicOrder_offerer_cdPtr = 0x84;
uint256 constant BasicOrder_zone_cdPtr = 0xa4;
uint256 constant BasicOrder_offerToken_cdPtr = 0xc4;
// uint256 constant BasicOrder_offerIdentifier_cdPtr = 0xe4;
uint256 constant BasicOrder_offerAmount_cdPtr = 0x104;
uint256 constant BasicOrder_basicOrderType_cdPtr = 0x124;
uint256 constant BasicOrder_startTime_cdPtr = 0x144;
// uint256 constant BasicOrder_endTime_cdPtr = 0x164;
// uint256 constant BasicOrder_zoneHash_cdPtr = 0x184;
// uint256 constant BasicOrder_salt_cdPtr = 0x1a4;
uint256 constant BasicOrder_offererConduit_cdPtr = 0x1c4;
uint256 constant BasicOrder_fulfillerConduit_cdPtr = 0x1e4;
uint256 constant BasicOrder_totalOriginalAdditionalRecipients_cdPtr = 0x204;
uint256 constant BasicOrder_additionalRecipients_head_cdPtr = 0x224;
uint256 constant BasicOrder_signature_cdPtr = 0x244;
uint256 constant BasicOrder_additionalRecipients_length_cdPtr = 0x264;
uint256 constant BasicOrder_additionalRecipients_data_cdPtr = 0x284;

uint256 constant BasicOrder_offerOffsetFromConsideration = 0xa0;

uint256 constant BasicOrder_parameters_ptr = 0x20;

/*
 *  Memory layout in _prepareBasicFulfillmentFromCalldata of
 *  EIP712 data for ConsiderationItem
 *   - 0x80: ConsiderationItem EIP-712 typehash (constant)
 *   - 0xa0: itemType
 *   - 0xc0: token
 *   - 0xe0: identifier
 *   - 0x100: startAmount
 *   - 0x120: endAmount
 *   - 0x140: recipient
 */
uint256 constant BasicOrder_considerationItem_typeHash_ptr = 0x80; // memoryPtr
uint256 constant BasicOrder_considerationItem_itemType_ptr = 0xa0;
uint256 constant BasicOrder_considerationItem_token_ptr = 0xc0;
uint256 constant BasicOrder_considerationItem_identifier_ptr = 0xe0;
uint256 constant BasicOrder_considerationItem_startAmount_ptr = 0x100;
uint256 constant BasicOrder_considerationItem_endAmount_ptr = 0x120;
// uint256 constant BasicOrder_considerationItem_recipient_ptr = 0x140;

/*
 *  Memory layout in _prepareBasicFulfillmentFromCalldata of
 *  EIP712 data for OfferItem
 *   - 0x80:  OfferItem EIP-712 typehash (constant)
 *   - 0xa0:  itemType
 *   - 0xc0:  token
 *   - 0xe0:  identifier (reused for offeredItemsHash)
 *   - 0x100: startAmount
 *   - 0x120: endAmount
 */
uint256 constant BasicOrder_offerItem_typeHash_ptr = DefaultFreeMemoryPointer;
uint256 constant BasicOrder_offerItem_itemType_ptr = 0xa0;
uint256 constant BasicOrder_offerItem_token_ptr = 0xc0;
// uint256 constant BasicOrder_offerItem_identifier_ptr = 0xe0;
// uint256 constant BasicOrder_offerItem_startAmount_ptr = 0x100;
uint256 constant BasicOrder_offerItem_endAmount_ptr = 0x120;

/*
 *  Memory layout in _prepareBasicFulfillmentFromCalldata of
 *  EIP712 data for Order
 *   - 0x80:   Order EIP-712 typehash (constant)
 *   - 0xa0:   orderParameters.offerer
 *   - 0xc0:   orderParameters.zone
 *   - 0xe0:   keccak256(abi.encodePacked(offerHashes))
 *   - 0x100:  keccak256(abi.encodePacked(considerationHashes))
 *   - 0x120:  orderType
 *   - 0x140:  startTime
 *   - 0x160:  endTime
 *   - 0x180:  zoneHash
 *   - 0x1a0:  salt
 *   - 0x1c0:  conduit
 *   - 0x1e0:  _counters[orderParameters.offerer] (from storage)
 */
uint256 constant BasicOrder_order_typeHash_ptr = 0x80;
uint256 constant BasicOrder_order_offerer_ptr = 0xa0;
// uint256 constant BasicOrder_order_zone_ptr = 0xc0;
uint256 constant BasicOrder_order_offerHashes_ptr = 0xe0;
uint256 constant BasicOrder_order_considerationHashes_ptr = 0x100;
uint256 constant BasicOrder_order_orderType_ptr = 0x120;
uint256 constant BasicOrder_order_startTime_ptr = 0x140;
// uint256 constant BasicOrder_order_endTime_ptr = 0x160;
// uint256 constant BasicOrder_order_zoneHash_ptr = 0x180;
// uint256 constant BasicOrder_order_salt_ptr = 0x1a0;
// uint256 constant BasicOrder_order_conduitKey_ptr = 0x1c0;
uint256 constant BasicOrder_order_counter_ptr = 0x1e0;
uint256 constant BasicOrder_additionalRecipients_head_ptr = 0x240;
uint256 constant BasicOrder_signature_ptr = 0x260;

// Signature-related
bytes32 constant EIP2098_allButHighestBitMask = (
    0x7fffffffffffffffffffffffffffffffffffffffffffffffffffffffffffffff
);
bytes32 constant ECDSA_twentySeventhAndTwentyEighthBytesSet = (
    0x0000000000000000000000000000000000000000000000000000000101000000
);

// abi.encodeWithSignature("NoContract(address)")
uint256 constant NoContract_error_signature = (
    0x5f15d67200000000000000000000000000000000000000000000000000000000
);
uint256 constant NoContract_error_sig_ptr = 0x0;
uint256 constant NoContract_error_token_ptr = 0x4;
uint256 constant NoContract_error_length = 0x24; // 4 + 32 == 36

uint256 constant EIP_712_PREFIX = (
    0x1901000000000000000000000000000000000000000000000000000000000000
);

uint256 constant ExtraGasBuffer = 0x20;
uint256 constant CostPerWord = 3;
uint256 constant MemoryExpansionCoefficient = 0x200;

uint256 constant Create2AddressDerivation_ptr = 0x0b;
uint256 constant Create2AddressDerivation_length = 0x55;

uint256 constant MaskOverByteTwelve = (
    0x0000000000000000000000ff0000000000000000000000000000000000000000
);

uint256 constant MaskOverLastTwentyBytes = (
    0x000000000000000000000000ffffffffffffffffffffffffffffffffffffffff
);

uint256 constant MaskOverFirstFourBytes = (
    0xffffffff00000000000000000000000000000000000000000000000000000000
);

uint256 constant Conduit_execute_signature = (
    0x4ce34aa200000000000000000000000000000000000000000000000000000000
);

uint256 constant MaxUint120 = 0xffffffffffffffffffffffffffffff;

uint256 constant Conduit_execute_ConduitTransfer_ptr = 0x20;
uint256 constant Conduit_execute_ConduitTransfer_length = 0x01;

uint256 constant Conduit_execute_ConduitTransfer_offset_ptr = 0x04;
uint256 constant Conduit_execute_ConduitTransfer_length_ptr = 0x24;
uint256 constant Conduit_execute_transferItemType_ptr = 0x44;
uint256 constant Conduit_execute_transferToken_ptr = 0x64;
uint256 constant Conduit_execute_transferFrom_ptr = 0x84;
uint256 constant Conduit_execute_transferTo_ptr = 0xa4;
uint256 constant Conduit_execute_transferIdentifier_ptr = 0xc4;
uint256 constant Conduit_execute_transferAmount_ptr = 0xe4;

uint256 constant OneConduitExecute_size = 0x104;

// Sentinel value to indicate that the conduit accumulator is not armed.
uint256 constant AccumulatorDisarmed = 0x20;
uint256 constant AccumulatorArmed = 0x40;
uint256 constant Accumulator_conduitKey_ptr = 0x20;
uint256 constant Accumulator_selector_ptr = 0x40;
uint256 constant Accumulator_array_offset_ptr = 0x44;
uint256 constant Accumulator_array_length_ptr = 0x64;

uint256 constant Accumulator_itemSizeOffsetDifference = 0x3c;

uint256 constant Accumulator_array_offset = 0x20;
uint256 constant Conduit_transferItem_size = 0xc0;
uint256 constant Conduit_transferItem_token_ptr = 0x20;
uint256 constant Conduit_transferItem_from_ptr = 0x40;
uint256 constant Conduit_transferItem_to_ptr = 0x60;
uint256 constant Conduit_transferItem_identifier_ptr = 0x80;
uint256 constant Conduit_transferItem_amount_ptr = 0xa0;

// Declare constant for errors related to amount derivation.
// error InexactFraction() @ AmountDerivationErrors.sol
uint256 constant InexactFraction_error_signature = (
    0xc63cf08900000000000000000000000000000000000000000000000000000000
);
uint256 constant InexactFraction_error_len = 0x20;

<<<<<<< HEAD
uint256 constant UnusedItemParameters_error_signature = (
  0x6ab37ce700000000000000000000000000000000000000000000000000000000
);

uint256 constant UnusedItemParameters_error_ptr = 0x00;
uint256 constant UnusedItemParameters_error_len = 0x20;
=======
uint256 constant NumBitsAfterSelector = 0xe0;

// 69 is the lowest modulus for which the remainder
// of every selector other than the two match functions
// is greater than those of the match functions.
uint256 constant NonMatchSelector_MagicModulus = 69;
// Of the two match function selectors, the highest
// remainder modulo 69 is 29.
uint256 constant NonMatchSelector_MagicRemainder = 0x1d;
>>>>>>> 739023fb
<|MERGE_RESOLUTION|>--- conflicted
+++ resolved
@@ -357,14 +357,13 @@
 );
 uint256 constant InexactFraction_error_len = 0x20;
 
-<<<<<<< HEAD
 uint256 constant UnusedItemParameters_error_signature = (
   0x6ab37ce700000000000000000000000000000000000000000000000000000000
 );
 
 uint256 constant UnusedItemParameters_error_ptr = 0x00;
 uint256 constant UnusedItemParameters_error_len = 0x20;
-=======
+
 uint256 constant NumBitsAfterSelector = 0xe0;
 
 // 69 is the lowest modulus for which the remainder
@@ -374,4 +373,3 @@
 // Of the two match function selectors, the highest
 // remainder modulo 69 is 29.
 uint256 constant NonMatchSelector_MagicRemainder = 0x1d;
->>>>>>> 739023fb
