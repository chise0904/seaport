--- conflicted
+++ resolved
@@ -22,13 +22,7 @@
      * @dev Internal view function to verify the signature of an order. An
      *      ERC-1271 fallback will be attempted if either the signature length
      *      is not 32 or 33 bytes or if the recovered signer does not match the
-<<<<<<< HEAD
      *      supplied signer.
-=======
-     *      supplied signer. Note that in cases where a 64 or 65 byte signature
-     *      is supplied, only standard ECDSA signatures that recover to a
-     *      non-zero address are supported.
->>>>>>> 06d3e1bb
      *
      * @param signer    The signer for the order.
      * @param digest    The digest to verify the signature against.
@@ -89,8 +83,7 @@
             }
 
             // Ensure v value is properly formatted.
-<<<<<<< HEAD
-            if (v != 27 && v != 28) {
+            if (vIsInvalid) {
                 // Revert with BadSignatureV(v) and passed the error to EIP-1271 signature verification.
                 assembly {
                     mstore(0, BadSignatureV_error_signature)
@@ -98,10 +91,6 @@
                 }
                 
                 _assertValidEIP1271Signature(signer, digest, BadSignatureV_error_length, signature);
-=======
-            if (vIsInvalid) {
-                revert BadSignatureV(v);
->>>>>>> 06d3e1bb
             }
         } else {
             // For all other signature lengths, try verification via EIP-1271.
