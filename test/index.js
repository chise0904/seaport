--- conflicted
+++ resolved
@@ -96,242 +96,10 @@
   const simulateAdvancedMatchOrders = async (
     orders,
     criteriaResolvers,
-<<<<<<< HEAD
     fulfillments,
     caller,
     value
-=======
-    conduitKey = constants.HashZero
-  ) => {
-    const nonce = await marketplaceContract.getNonce(offerer.address);
-    const salt = randomHex();
-    const startTime = order.parameters.startTime;
-    const endTime = order.parameters.endTime;
-
-    const orderParameters = {
-      offerer: offerer.address,
-      zone: zone.address,
-      offer: order.parameters.consideration
-        .filter((x) => x.itemType !== 1)
-        .map((x) => ({
-          itemType: x.itemType < 4 ? x.itemType : x.itemType - 2,
-          token: x.token,
-          identifierOrCriteria:
-            x.itemType < 4
-              ? x.identifierOrCriteria
-              : criteriaResolvers[0].identifier,
-          startAmount: x.startAmount,
-          endAmount: x.endAmount,
-        })),
-      consideration: order.parameters.offer.map((x) => ({
-        itemType: x.itemType < 4 ? x.itemType : x.itemType - 2,
-        token: x.token,
-        identifierOrCriteria:
-          x.itemType < 4
-            ? x.identifierOrCriteria
-            : criteriaResolvers[0].identifier,
-        recipient: offerer.address,
-        startAmount: toBN(x.endAmount).sub(
-          order.parameters.consideration
-            .filter(
-              (i) =>
-                i.itemType < 2 &&
-                i.itemType === x.itemType &&
-                i.token === x.token
-            )
-            .map((i) => i.endAmount)
-            .reduce((a, b) => a.add(b), toBN(0))
-        ),
-        endAmount: toBN(x.endAmount).sub(
-          order.parameters.consideration
-            .filter(
-              (i) =>
-                i.itemType < 2 &&
-                i.itemType === x.itemType &&
-                i.token === x.token
-            )
-            .map((i) => i.endAmount)
-            .reduce((a, b) => a.add(b), toBN(0))
-        ),
-      })),
-      totalOriginalConsiderationItems: order.parameters.offer.length,
-      orderType: 0, // FULL_OPEN
-      zoneHash: constants.HashZero,
-      salt,
-      conduitKey,
-      startTime,
-      endTime,
-    };
-
-    const orderComponents = {
-      ...orderParameters,
-      nonce,
-    };
-
-    const flatSig = await signOrder(orderComponents, offerer);
-
-    const mirrorOrderHash = await getAndVerifyOrderHash(orderComponents);
-
-    const mirrorOrder = {
-      parameters: orderParameters,
-      signature: flatSig,
-      numerator: 1, // only used for advanced orders
-      denominator: 1, // only used for advanced orders
-      extraData: "0x", // only used for advanced orders
-    };
-
-    // How much ether (at most) needs to be supplied when fulfilling the order
-    const mirrorValue = orderParameters.consideration
-      .map((x) =>
-        x.itemType === 0
-          ? x.endAmount.gt(x.startAmount)
-            ? x.endAmount
-            : x.startAmount
-          : toBN(0)
-      )
-      .reduce((a, b) => a.add(b), toBN(0));
-
-    return {
-      mirrorOrder,
-      mirrorOrderHash,
-      mirrorValue,
-    };
-  };
-
-  const deployNewConduit = async (owner) => {
-    // Create a conduit key with a random salt
-    const tempConduitKey = owner.address + randomHex(12).slice(2);
-
-    const { conduit: tempConduitAddress } = await conduitController.getConduit(
-      tempConduitKey
-    );
-
-    await whileImpersonating(owner.address, provider, async () => {
-      await conduitController
-        .connect(owner)
-        .createConduit(tempConduitKey, owner.address);
-    });
-
-    const tempConduit = conduitImplementation.attach(tempConduitAddress);
-    return tempConduit;
-  };
-
-  // Deploys a new contract based on itemType
-  const deployContracts = async (itemType) => {
-    let tempContract;
-
-    switch (itemType) {
-      case 0:
-        break;
-      case 1: // ERC20
-        tempContract = await deployContract("TestERC20", owner.address);
-        break;
-      case 2: // ERC721
-      case 4: // ERC721_WITH_CRITERIA
-        tempContract = await deployContract("TestERC721", owner.address);
-        break;
-      case 3: // ERC1155
-      case 5: // ERC1155_WITH_CRITERIA
-        tempContract = await deployContract("TestERC1155", owner.address);
-        break;
-    }
-    return tempContract;
-  };
-
-  const checkTransferEvent = async (
-    tx,
-    item,
-    { offerer, conduitKey, target }
-  ) => {
-    const {
-      itemType,
-      token,
-      identifier: id1,
-      identifierOrCriteria: id2,
-      amount,
-      recipient,
-    } = item;
-    const identifier = id1 || id2;
-    const sender = getTransferSender(offerer, conduitKey);
-    if ([1, 2, 5].includes(itemType)) {
-      const contract = new Contract(
-        token,
-        (itemType === 1 ? testERC20 : testERC721).interface,
-        provider
-      );
-      await expect(tx)
-        .to.emit(contract, "Transfer")
-        .withArgs(offerer, recipient, itemType === 1 ? amount : identifier);
-    } else if ([3, 4].includes(itemType)) {
-      const contract = new Contract(token, testERC1155.interface, provider);
-      const operator = sender !== offerer ? sender : target;
-      await expect(tx)
-        .to.emit(contract, "TransferSingle")
-        .withArgs(operator, offerer, recipient, identifier, amount);
-    }
-  };
-
-  // Creates a transfer object after minting a random amount
-  // of tokens, and setting receiver's token approval based on itemType
-  const createTransferWithApproval = async (
-    contract,
-    receiver,
-    itemType,
-    approvalAddress,
-    from,
-    to
-  ) => {
-    let identifier = 0;
-    let amount;
-    let token = contract.address;
-
-    switch (itemType) {
-      case 0:
-        break;
-      case 1: // ERC20
-        amount = minRandom(100);
-        await contract.mint(receiver.address, amount);
-
-        // Receiver approves contract to transfer tokens
-        await whileImpersonating(receiver.address, provider, async () => {
-          await expect(
-            contract.connect(receiver).approve(approvalAddress, amount)
-          )
-            .to.emit(contract, "Approval")
-            .withArgs(receiver.address, approvalAddress, amount);
-        });
-        break;
-      case 2: // ERC721
-      case 4: // ERC721_WITH_CRITERIA
-        amount = 1;
-        identifier = randomBN();
-        await contract.mint(receiver.address, identifier);
-
-        // Receiver approves contract to transfer tokens
-        await set721ApprovalForAll(receiver, approvalAddress, true, contract);
-        break;
-      case 3: // ERC1155
-      case 5: // ERC1155_WITH_CRITERIA
-        identifier = random128();
-        amount = minRandom(1);
-        await contract.mint(receiver.address, identifier, amount);
-
-        // Receiver approves contract to transfer tokens
-        await set1155ApprovalForAll(receiver, approvalAddress, true, contract);
-        break;
-    }
-    return { itemType, token, from, to, identifier, amount };
-  };
-
-  const checkExpectedEvents = async (
-    tx,
-    receipt,
-    orderGroups,
-    standardExecutions,
-    criteriaResolvers = [],
-    shouldSkipAmountComparison = false,
-    multiplier = 1
->>>>>>> 878121af
+
   ) => {
     return marketplaceContract
       .connect(caller)
@@ -8774,17 +8542,10 @@
       });
 
       // Get 3 Numbers that's value adds to Item Amount and minimum 1.
-<<<<<<< HEAD
       const itemsToCreate = 64;
       const numERC20s = Math.max(1, randomInt(itemsToCreate - 2));
       const numEC721s = Math.max(1, randomInt(itemsToCreate - numERC20s - 1));
       const numERC1155s = Math.max(1, itemsToCreate - numERC20s - numEC721s);
-=======
-      let itemsToCreate = 64;
-      let numERC20s = Math.max(1, randomInt(itemsToCreate - 2));
-      let numEC721s = Math.max(1, randomInt(itemsToCreate - numERC20s - 1));
-      let numERC1155s = Math.max(1, itemsToCreate - numERC20s - numEC721s);
->>>>>>> 878121af
 
       const erc20Contracts = [numERC20s];
       const erc20Transfers = [numERC20s];
