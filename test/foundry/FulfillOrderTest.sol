// SPDX-License-Identifier: MIT

pragma solidity 0.8.13;

import { OrderType, BasicOrderType, ItemType, Side } from "../../contracts/lib/ConsiderationEnums.sol";
import { AdditionalRecipient } from "../../contracts/lib/ConsiderationStructs.sol";
import { Consideration } from "../../contracts/Consideration.sol";
import { Order, OfferItem, OrderParameters, ConsiderationItem, OrderComponents, BasicOrderParameters } from "../../contracts/lib/ConsiderationStructs.sol";
import { BaseOrderTest } from "./utils/BaseOrderTest.sol";
import { TestERC721 } from "../../contracts/test/TestERC721.sol";
import { TestERC1155 } from "../../contracts/test/TestERC1155.sol";
import { TestERC20 } from "../../contracts/test/TestERC20.sol";
import { ProxyRegistry } from "./interfaces/ProxyRegistry.sol";
import { OwnableDelegateProxy } from "./interfaces/OwnableDelegateProxy.sol";

contract FulfillOrderTest is BaseOrderTest {
    struct ToErc721Struct {
        address zone;
        uint256 id;
        bytes32 zoneHash;
        uint256 salt;
        uint128[3] paymentAmts;
        bool useConduit;
    }

    struct ToErc1155Struct {
        address zone;
        uint256 id;
        uint256 erc1155Amt;
        bytes32 zoneHash;
        uint256 salt;
        uint128[3] paymentAmts;
        bool useConduit;
    }

    struct ToErc721WithSingleTipStruct {
        address zone;
        uint256 id;
        bytes32 zoneHash;
        uint256 salt;
        uint128[3] paymentAmts;
        bool useConduit;
        uint128 tipAmt;
    }

    struct ToErc721WithMultipleTipsStruct {
        address zone;
        uint256 id;
        bytes32 zoneHash;
        uint256 salt;
        uint128[3] paymentAmts;
        bool useConduit;
        uint16 numberOfTips;
    }

    struct ToErc1155WithSingleTipStruct {
        address zone;
        uint256 id;
        uint256 erc1155Amt;
        bytes32 zoneHash;
        uint256 salt;
        uint128[3] paymentAmts;
        bool useConduit;
        uint128 tipAmt;
    }

    struct ToErc1155WithMultipleTipsStruct {
        address zone;
        uint256 id;
        uint256 erc1155Amt;
        bytes32 zoneHash;
        uint256 salt;
        uint128[3] paymentAmts;
        bool useConduit;
        uint16 numberOfTips;
    }

    struct ConsiderationToErc721Struct {
        Consideration consideration;
        ToErc721Struct args;
    }

    struct ConsiderationToErc1155Struct {
        Consideration consideration;
        ToErc1155Struct args;
    }

    struct ConsiderationToErc721WithSingleTipStruct {
        Consideration consideration;
        ToErc721WithSingleTipStruct args;
    }

    struct ConsiderationToErc1155WithSingleTipStruct {
        Consideration consideration;
        ToErc1155WithSingleTipStruct args;
    }

    struct ConsiderationToErc721WithMultipleTipsStruct {
        Consideration consideration;
        ToErc721WithMultipleTipsStruct args;
    }

    struct ConsiderationToErc1155WithMultipleTipsStruct {
        Consideration consideration;
        ToErc1155WithMultipleTipsStruct args;
    }

    function testFulfillOrderEthToErc721(ToErc721Struct memory testStruct)
        public
    {
        _testFulfillOrderEthToErc721(
            ConsiderationToErc721Struct(consideration, testStruct)
        );
        _testFulfillOrderEthToErc721(
            ConsiderationToErc721Struct(referenceConsideration, testStruct)
        );
    }

    function testFulfillOrderEthToErc1155(ToErc1155Struct memory testStruct)
        public
    {
        _testFulfillOrderEthToErc1155(
            ConsiderationToErc1155Struct(consideration, testStruct)
        );
        _testFulfillOrderEthToErc1155(
            ConsiderationToErc1155Struct(referenceConsideration, testStruct)
        );
    }

    function testFulfillOrderEthToErc721WithSingleTip(
        ToErc721WithSingleTipStruct memory testStruct
    ) public {
        _testFulfillOrderEthToErc721WithSingleEthTip(
            ConsiderationToErc721WithSingleTipStruct(consideration, testStruct)
        );
        _testFulfillOrderEthToErc721WithSingleEthTip(
            ConsiderationToErc721WithSingleTipStruct(
                referenceConsideration,
                testStruct
            )
        );
    }

    function testFulfillOrderEthToErc1155WithSingleTip(
        ToErc1155WithSingleTipStruct memory testStruct
    ) public {
        _testFulfillOrderEthToErc1155WithSingleEthTip(
            ConsiderationToErc1155WithSingleTipStruct(consideration, testStruct)
        );
        _testFulfillOrderEthToErc1155WithSingleEthTip(
            ConsiderationToErc1155WithSingleTipStruct(
                referenceConsideration,
                testStruct
            )
        );
    }

    function testFulfillOrderEthToErc721WithMultipleTips(
        ToErc721WithMultipleTipsStruct memory testStruct
    ) public {
<<<<<<< HEAD
        _testFulfillOrderEthToErc721WithMultipleTips(
=======
        _testFulfillOrderEthToErc721WithMultipleEthTips(
>>>>>>> e42f00e6
            ConsiderationToErc721WithMultipleTipsStruct(
                consideration,
                testStruct
            )
        );
<<<<<<< HEAD
        _testFulfillOrderEthToErc721WithMultipleTips(
=======
        _testFulfillOrderEthToErc721WithMultipleEthTips(
>>>>>>> e42f00e6
            ConsiderationToErc721WithMultipleTipsStruct(
                referenceConsideration,
                testStruct
            )
        );
    }

    function testFulfillOrderEthToErc1155WithMultipleTips(
        ToErc1155WithMultipleTipsStruct memory testStruct
    ) public {
<<<<<<< HEAD
        _testFulfillOrderEthToErc1155WithMultipleTips(
=======
        _testFulfillOrderEthToErc1155WithMultipleEthTips(
>>>>>>> e42f00e6
            ConsiderationToErc1155WithMultipleTipsStruct(
                consideration,
                testStruct
            )
        );
<<<<<<< HEAD
        _testFulfillOrderEthToErc1155WithMultipleTips(
=======
        _testFulfillOrderEthToErc1155WithMultipleEthTips(
            ConsiderationToErc1155WithMultipleTipsStruct(
                referenceConsideration,
                testStruct
            )
        );
    }

    function testFulfillOrderSingleErc20ToSingleErc1155(
        ToErc1155Struct memory testStruct
    ) public {
        _testFulfillOrderSingleErc20ToSingleErc1155(
            ConsiderationToErc1155Struct(consideration, testStruct)
        );
        _testFulfillOrderSingleErc20ToSingleErc1155(
            ConsiderationToErc1155Struct(referenceConsideration, testStruct)
        );
    }

    function testFulfillOrderEthToErc721WithErc721Tips(
        ToErc721WithMultipleTipsStruct memory testStruct
    ) public {
        _testFulfillOrderEthToErc721WithErc721Tips(
            ConsiderationToErc721WithMultipleTipsStruct(
                consideration,
                testStruct
            )
        );
        _testFulfillOrderEthToErc721WithErc721Tips(
            ConsiderationToErc721WithMultipleTipsStruct(
                referenceConsideration,
                testStruct
            )
        );
    }

    function testFulfillOrderEthToErc1155WithErc721Tips(
        ToErc1155WithMultipleTipsStruct memory testStruct
    ) public {
        _testFulfillOrderEthToErc1155WithErc721Tips(
            ConsiderationToErc1155WithMultipleTipsStruct(
                consideration,
                testStruct
            )
        );
        _testFulfillOrderEthToErc1155WithErc721Tips(
>>>>>>> e42f00e6
            ConsiderationToErc1155WithMultipleTipsStruct(
                referenceConsideration,
                testStruct
            )
        );
    }

    function _testFulfillOrderEthToErc721(
        ConsiderationToErc721Struct memory testStruct
    )
        internal
        onlyPayable(testStruct.args.zone)
        topUp
        resetTokenBalancesBetweenRuns
    {
        vm.assume(
            testStruct.args.paymentAmts[0] > 0 &&
                testStruct.args.paymentAmts[1] > 0 &&
                testStruct.args.paymentAmts[2] > 0
        );
        vm.assume(
            uint256(testStruct.args.paymentAmts[0]) +
                uint256(testStruct.args.paymentAmts[1]) +
                uint256(testStruct.args.paymentAmts[2]) <=
                2**128 - 1
        );
        bytes32 conduitKey = testStruct.args.useConduit
            ? conduitKeyOne
            : bytes32(0);

        test721_1.mint(alice, testStruct.args.id);
        offerItems.push(
            OfferItem(
                ItemType.ERC721,
                address(test721_1),
                testStruct.args.id,
                1,
                1
            )
        );
        considerationItems.push(
            ConsiderationItem(
                ItemType.NATIVE,
                address(0),
                0,
                uint256(testStruct.args.paymentAmts[0]),
                uint256(testStruct.args.paymentAmts[0]),
                payable(alice)
            )
        );
        considerationItems.push(
            ConsiderationItem(
                ItemType.NATIVE,
                address(0),
                0,
                uint256(testStruct.args.paymentAmts[1]),
                uint256(testStruct.args.paymentAmts[1]),
                payable(testStruct.args.zone) // TODO: should we fuzz on zone? do royalties get paid to zone??
            )
        );
        considerationItems.push(
            ConsiderationItem(
                ItemType.NATIVE,
                address(0),
                0,
                uint256(testStruct.args.paymentAmts[2]),
                uint256(testStruct.args.paymentAmts[2]),
                payable(cal)
            )
        );

        OrderComponents memory orderComponents = OrderComponents(
            alice,
            testStruct.args.zone,
            offerItems,
            considerationItems,
            OrderType.FULL_OPEN,
            block.timestamp,
            block.timestamp + 1,
            testStruct.args.zoneHash,
            testStruct.args.salt,
            conduitKey,
            testStruct.consideration.getNonce(alice)
        );
        bytes memory signature = signOrder(
            testStruct.consideration,
            alicePk,
            testStruct.consideration.getOrderHash(orderComponents)
        );
        OrderParameters memory orderParameters = OrderParameters(
            address(alice),
            testStruct.args.zone,
            offerItems,
            considerationItems,
            OrderType.FULL_OPEN,
            block.timestamp,
            block.timestamp + 1,
            testStruct.args.zoneHash,
            testStruct.args.salt,
            conduitKey,
            considerationItems.length
        );
        testStruct.consideration.fulfillOrder{
            value: testStruct.args.paymentAmts[0] +
                testStruct.args.paymentAmts[1] +
                testStruct.args.paymentAmts[2]
        }(Order(orderParameters, signature), conduitKey);
    }

    function _testFulfillOrderEthToErc1155(
        ConsiderationToErc1155Struct memory testStruct
    )
        internal
        onlyPayable(testStruct.args.zone)
        topUp
        resetTokenBalancesBetweenRuns
    {
        vm.assume(testStruct.args.erc1155Amt > 0);
        vm.assume(
            testStruct.args.paymentAmts[0] > 0 &&
                testStruct.args.paymentAmts[1] > 0 &&
                testStruct.args.paymentAmts[2] > 0
        );
        vm.assume(
            uint256(testStruct.args.paymentAmts[0]) +
                uint256(testStruct.args.paymentAmts[1]) +
                uint256(testStruct.args.paymentAmts[2]) <=
                2**128 - 1
        );
        bytes32 conduitKey = testStruct.args.useConduit
            ? conduitKeyOne
            : bytes32(0);

        test1155_1.mint(alice, testStruct.args.id, testStruct.args.erc1155Amt);
        offerItems.push(
            OfferItem(
                ItemType.ERC1155,
                address(test1155_1),
                testStruct.args.id,
                testStruct.args.erc1155Amt,
                testStruct.args.erc1155Amt
            )
        );

        considerationItems.push(
            ConsiderationItem(
                ItemType.NATIVE,
                address(0),
                0,
                uint256(testStruct.args.paymentAmts[0]),
                uint256(testStruct.args.paymentAmts[0]),
                payable(alice)
            )
        );
        considerationItems.push(
            ConsiderationItem(
                ItemType.NATIVE,
                address(0),
                0,
                uint256(testStruct.args.paymentAmts[1]),
                uint256(testStruct.args.paymentAmts[1]),
                payable(testStruct.args.zone)
            )
        );
        considerationItems.push(
            ConsiderationItem(
                ItemType.NATIVE,
                address(0),
                0,
                uint256(testStruct.args.paymentAmts[2]),
                uint256(testStruct.args.paymentAmts[2]),
                payable(cal)
            )
        );

        OrderComponents memory orderComponents = OrderComponents(
            alice,
            testStruct.args.zone,
            offerItems,
            considerationItems,
            OrderType.FULL_OPEN,
            block.timestamp,
            block.timestamp + 1,
            testStruct.args.zoneHash,
            testStruct.args.salt,
            conduitKey,
            testStruct.consideration.getNonce(alice)
        );
        bytes memory signature = signOrder(
            testStruct.consideration,
            alicePk,
            testStruct.consideration.getOrderHash(orderComponents)
        );
        OrderParameters memory orderParameters = OrderParameters(
            address(alice),
            testStruct.args.zone,
            offerItems,
            considerationItems,
            OrderType.FULL_OPEN,
            block.timestamp,
            block.timestamp + 1,
            testStruct.args.zoneHash,
            testStruct.args.salt,
            conduitKey,
            considerationItems.length
        );
        testStruct.consideration.fulfillOrder{
            value: testStruct.args.paymentAmts[0] +
                testStruct.args.paymentAmts[1] +
                testStruct.args.paymentAmts[2]
        }(Order(orderParameters, signature), conduitKey); // TODO: over/underflow error in referenceConsideration differential test
    }

    function _testFulfillOrderSingleErc20ToSingleErc1155(
        ConsiderationToErc1155Struct memory testStruct
    )
        internal
        onlyPayable(testStruct.args.zone)
        topUp
        resetTokenBalancesBetweenRuns
    {
        vm.assume(testStruct.args.erc1155Amt > 0);
        vm.assume(
            testStruct.args.paymentAmts[0] > 0 &&
                testStruct.args.paymentAmts[1] > 0 &&
                testStruct.args.paymentAmts[2] > 0
        );
        vm.assume(
            uint256(testStruct.args.paymentAmts[0]) +
                uint256(testStruct.args.paymentAmts[1]) +
                uint256(testStruct.args.paymentAmts[2]) <=
                2**128 - 1
        );
        bytes32 conduitKey = testStruct.args.useConduit
            ? conduitKeyOne
            : bytes32(0);

        test1155_1.mint(alice, testStruct.args.id, testStruct.args.erc1155Amt);

        offerItems.push(
            OfferItem(
                ItemType.ERC1155,
                address(test1155_1),
                testStruct.args.id,
                testStruct.args.erc1155Amt,
                testStruct.args.erc1155Amt
            )
        );

        considerationItems.push(
            ConsiderationItem(
                ItemType.NATIVE,
                address(0),
                0,
                uint256(testStruct.args.paymentAmts[0]),
                uint256(testStruct.args.paymentAmts[0]),
                payable(alice)
            )
        );
        considerationItems.push(
            ConsiderationItem(
                ItemType.NATIVE,
                address(0),
                0,
                uint256(testStruct.args.paymentAmts[1]),
                uint256(testStruct.args.paymentAmts[1]),
                payable(testStruct.args.zone)
            )
        );
        considerationItems.push(
            ConsiderationItem(
                ItemType.NATIVE,
                address(0),
                0,
                uint256(testStruct.args.paymentAmts[2]),
                uint256(testStruct.args.paymentAmts[2]),
                payable(cal)
            )
        );

        OrderComponents memory orderComponents = OrderComponents(
            alice,
            testStruct.args.zone,
            offerItems,
            considerationItems,
            OrderType.FULL_OPEN,
            block.timestamp,
            block.timestamp + 1,
            testStruct.args.zoneHash,
            testStruct.args.salt,
            conduitKey,
            testStruct.consideration.getNonce(alice)
        );
        bytes memory signature = signOrder(
            testStruct.consideration,
            alicePk,
            testStruct.consideration.getOrderHash(orderComponents)
        );
        OrderParameters memory orderParameters = OrderParameters(
            address(alice),
            testStruct.args.zone,
            offerItems,
            considerationItems,
            OrderType.FULL_OPEN,
            block.timestamp,
            block.timestamp + 1,
            testStruct.args.zoneHash,
            testStruct.args.salt,
            conduitKey,
            considerationItems.length
        );

        testStruct.consideration.fulfillOrder{
            value: testStruct.args.paymentAmts[0] +
                testStruct.args.paymentAmts[1] +
                testStruct.args.paymentAmts[2]
        }(Order(orderParameters, signature), conduitKey);
    }

    function _testFulfillOrderEthToErc721WithSingleEthTip(
        ConsiderationToErc721WithSingleTipStruct memory testStruct
    )
        internal
        onlyPayable(testStruct.args.zone)
        topUp
        resetTokenBalancesBetweenRuns
    {
        vm.assume(
            testStruct.args.paymentAmts[0] > 0 &&
                testStruct.args.paymentAmts[1] > 0 &&
                testStruct.args.paymentAmts[2] > 0 &&
                testStruct.args.tipAmt > 0
        );
        vm.assume(
            uint256(testStruct.args.paymentAmts[0]) +
                uint256(testStruct.args.paymentAmts[1]) +
                uint256(testStruct.args.paymentAmts[2]) +
                uint256(testStruct.args.tipAmt) <=
                2**128 - 1
        );
        bytes32 conduitKey = testStruct.args.useConduit
            ? conduitKeyOne
            : bytes32(0);

        test721_1.mint(alice, testStruct.args.id);
        offerItems.push(
            OfferItem(
                ItemType.ERC721,
                address(test721_1),
                testStruct.args.id,
                1,
                1
            )
        );
        considerationItems.push(
            ConsiderationItem(
                ItemType.NATIVE,
                address(0),
                0,
                uint256(testStruct.args.paymentAmts[0]),
                uint256(testStruct.args.paymentAmts[0]),
                payable(alice)
            )
        );
        considerationItems.push(
            ConsiderationItem(
                ItemType.NATIVE,
                address(0),
                0,
                uint256(testStruct.args.paymentAmts[1]),
                uint256(testStruct.args.paymentAmts[1]),
                payable(testStruct.args.zone) // TODO: should we fuzz on zone? do royalties get paid to zone??
            )
        );
        considerationItems.push(
            ConsiderationItem(
                ItemType.NATIVE,
                address(0),
                0,
                uint256(testStruct.args.paymentAmts[2]),
                uint256(testStruct.args.paymentAmts[2]),
                payable(cal)
            )
        );

        OrderComponents memory orderComponents = OrderComponents(
            alice,
            testStruct.args.zone,
            offerItems,
            considerationItems,
            OrderType.FULL_OPEN,
            block.timestamp,
            block.timestamp + 1,
            testStruct.args.zoneHash,
            testStruct.args.salt,
            conduitKey,
            testStruct.consideration.getNonce(alice)
        );
        bytes memory signature = signOrder(
            testStruct.consideration,
            alicePk,
            testStruct.consideration.getOrderHash(orderComponents)
        );

        // Add tip
        considerationItems.push(
            ConsiderationItem(
                ItemType.NATIVE,
                address(0),
                0,
                testStruct.args.tipAmt,
                testStruct.args.tipAmt,
                payable(bob)
            )
        );

        OrderParameters memory orderParameters = OrderParameters(
            address(alice),
            testStruct.args.zone,
            offerItems,
            considerationItems,
            OrderType.FULL_OPEN,
            block.timestamp,
            block.timestamp + 1,
            testStruct.args.zoneHash,
            testStruct.args.salt,
            conduitKey,
            considerationItems.length - 1
        );

        testStruct.consideration.fulfillOrder{
            value: testStruct.args.paymentAmts[0] +
                testStruct.args.paymentAmts[1] +
                testStruct.args.paymentAmts[2] +
                testStruct.args.tipAmt
        }(Order(orderParameters, signature), conduitKey);
    }

    function _testFulfillOrderEthToErc1155WithSingleEthTip(
        ConsiderationToErc1155WithSingleTipStruct memory testStruct
    )
        internal
        onlyPayable(testStruct.args.zone)
        topUp
        resetTokenBalancesBetweenRuns
    {
        vm.assume(testStruct.args.erc1155Amt > 0);
        vm.assume(
            testStruct.args.paymentAmts[0] > 0 &&
                testStruct.args.paymentAmts[1] > 0 &&
                testStruct.args.paymentAmts[2] > 0 &&
                testStruct.args.tipAmt > 0
        );
        vm.assume(
            uint256(testStruct.args.paymentAmts[0]) +
                uint256(testStruct.args.paymentAmts[1]) +
                uint256(testStruct.args.paymentAmts[2]) +
                uint256(testStruct.args.tipAmt) <=
                2**128 - 1
        );
        bytes32 conduitKey = testStruct.args.useConduit
            ? conduitKeyOne
            : bytes32(0);

        test1155_1.mint(alice, testStruct.args.id, testStruct.args.erc1155Amt);

        offerItems.push(
            OfferItem(
                ItemType.ERC1155,
                address(test1155_1),
                testStruct.args.id,
                testStruct.args.erc1155Amt,
                testStruct.args.erc1155Amt
            )
        );

        considerationItems.push(
            ConsiderationItem(
                ItemType.NATIVE,
                address(0),
                0,
                uint256(testStruct.args.paymentAmts[0]),
                uint256(testStruct.args.paymentAmts[0]),
                payable(alice)
            )
        );
        considerationItems.push(
            ConsiderationItem(
                ItemType.NATIVE,
                address(0),
                0,
                uint256(testStruct.args.paymentAmts[1]),
                uint256(testStruct.args.paymentAmts[1]),
                payable(testStruct.args.zone)
            )
        );
        considerationItems.push(
            ConsiderationItem(
                ItemType.NATIVE,
                address(0),
                0,
                uint256(testStruct.args.paymentAmts[2]),
                uint256(testStruct.args.paymentAmts[2]),
                payable(cal)
            )
        );

        OrderComponents memory orderComponents = OrderComponents(
            alice,
            testStruct.args.zone,
            offerItems,
            considerationItems,
            OrderType.FULL_OPEN,
            block.timestamp,
            block.timestamp + 1,
            testStruct.args.zoneHash,
            testStruct.args.salt,
            conduitKey,
            testStruct.consideration.getNonce(alice)
        );
        bytes memory signature = signOrder(
            testStruct.consideration,
            alicePk,
            testStruct.consideration.getOrderHash(orderComponents)
        );

        // Add tip
        considerationItems.push(
            ConsiderationItem(
                ItemType.NATIVE,
                address(0),
                0,
                testStruct.args.tipAmt,
                testStruct.args.tipAmt,
                payable(bob)
            )
        );

        OrderParameters memory orderParameters = OrderParameters(
            address(alice),
            testStruct.args.zone,
            offerItems,
            considerationItems,
            OrderType.FULL_OPEN,
            block.timestamp,
            block.timestamp + 1,
            testStruct.args.zoneHash,
            testStruct.args.salt,
            conduitKey,
            considerationItems.length - 1
        );

        testStruct.consideration.fulfillOrder{
            value: testStruct.args.paymentAmts[0] +
                testStruct.args.paymentAmts[1] +
                testStruct.args.paymentAmts[2] +
                testStruct.args.tipAmt
        }(Order(orderParameters, signature), conduitKey);
    }

    function _testFulfillOrderEthToErc721WithMultipleEthTips(
        ConsiderationToErc721WithMultipleTipsStruct memory testStruct
    )
        internal
        onlyPayable(testStruct.args.zone)
        topUp
        resetTokenBalancesBetweenRuns
    {
        vm.assume(
            testStruct.args.numberOfTips > 1 &&
                testStruct.args.numberOfTips < 256
        );
        vm.assume(
            testStruct.args.paymentAmts[0] > 0 &&
                testStruct.args.paymentAmts[1] > 0 &&
                testStruct.args.paymentAmts[2] > 0
        );
        vm.assume(
            uint256(testStruct.args.paymentAmts[0]) +
                uint256(testStruct.args.paymentAmts[1]) +
                uint256(testStruct.args.paymentAmts[2]) +
                uint256(
                    testStruct.args.numberOfTips *
                        ((1 + testStruct.args.numberOfTips) / 2) // avg of tip amounts from 1 to numberOfTips eth
                ) <=
                2**128 - 1
        );

        bytes32 conduitKey = testStruct.args.useConduit
            ? conduitKeyOne
            : bytes32(0);

        test721_1.mint(alice, testStruct.args.id);
        offerItems.push(
            OfferItem(
                ItemType.ERC721,
                address(test721_1),
                testStruct.args.id,
                1,
                1
            )
        );
        considerationItems.push(
            ConsiderationItem(
                ItemType.NATIVE,
                address(0),
                0,
                uint256(testStruct.args.paymentAmts[0]),
                uint256(testStruct.args.paymentAmts[0]),
                payable(alice)
            )
        );
        considerationItems.push(
            ConsiderationItem(
                ItemType.NATIVE,
                address(0),
                0,
                uint256(testStruct.args.paymentAmts[1]),
                uint256(testStruct.args.paymentAmts[1]),
                payable(testStruct.args.zone)
            )
        );
        considerationItems.push(
            ConsiderationItem(
                ItemType.NATIVE,
                address(0),
                0,
                uint256(testStruct.args.paymentAmts[2]),
                uint256(testStruct.args.paymentAmts[2]),
                payable(cal)
            )
        );

        OrderComponents memory orderComponents = OrderComponents(
            alice,
            testStruct.args.zone,
            offerItems,
            considerationItems,
            OrderType.FULL_OPEN,
            block.timestamp,
            block.timestamp + 1,
            testStruct.args.zoneHash,
            testStruct.args.salt,
            conduitKey,
            testStruct.consideration.getNonce(alice)
        );
        bytes memory signature = signOrder(
            testStruct.consideration,
            alicePk,
            testStruct.consideration.getOrderHash(orderComponents)
        );

        uint128 sumOfTips;
        for (uint128 i = 1; i < testStruct.args.numberOfTips + 1; i++) {
            uint256 tipPk = 0xb0b + i;
            address tipAddr = vm.addr(tipPk);
            sumOfTips += i;
            considerationItems.push(
                ConsiderationItem(
                    ItemType.NATIVE,
                    address(0),
                    0,
                    i,
                    i,
                    payable(tipAddr)
                )
            );
        }
<<<<<<< HEAD
=======

        OrderParameters memory orderParameters = OrderParameters(
            address(alice),
            testStruct.args.zone,
            offerItems,
            considerationItems,
            OrderType.FULL_OPEN,
            block.timestamp,
            block.timestamp + 1,
            testStruct.args.zoneHash,
            testStruct.args.salt,
            conduitKey,
            considerationItems.length - testStruct.args.numberOfTips
        );

        testStruct.consideration.fulfillOrder{
            value: testStruct.args.paymentAmts[0] +
                testStruct.args.paymentAmts[1] +
                testStruct.args.paymentAmts[2] +
                sumOfTips
        }(Order(orderParameters, signature), conduitKey);
    }

    function _testFulfillOrderEthToErc1155WithMultipleEthTips(
        ConsiderationToErc1155WithMultipleTipsStruct memory testStruct
    )
        internal
        onlyPayable(testStruct.args.zone)
        topUp
        resetTokenBalancesBetweenRuns
    {
        vm.assume(
            testStruct.args.numberOfTips > 1 &&
                testStruct.args.numberOfTips < 256
        );
        vm.assume(testStruct.args.erc1155Amt > 0);
        vm.assume(
            testStruct.args.paymentAmts[0] > 0 &&
                testStruct.args.paymentAmts[1] > 0 &&
                testStruct.args.paymentAmts[2] > 0
        );
        vm.assume(
            uint256(testStruct.args.paymentAmts[0]) +
                uint256(testStruct.args.paymentAmts[1]) +
                uint256(testStruct.args.paymentAmts[2]) +
                uint256(
                    testStruct.args.numberOfTips *
                        ((1 + testStruct.args.numberOfTips) / 2) // avg of tip amounts from 1 to numberOfTips eth
                ) <=
                2**128 - 1
        );
        bytes32 conduitKey = testStruct.args.useConduit
            ? conduitKeyOne
            : bytes32(0);

        test1155_1.mint(alice, testStruct.args.id, testStruct.args.erc1155Amt);

        offerItems.push(
            OfferItem(
                ItemType.ERC1155,
                address(test1155_1),
                testStruct.args.id,
                testStruct.args.erc1155Amt,
                testStruct.args.erc1155Amt
            )
        );

        considerationItems.push(
            ConsiderationItem(
                ItemType.NATIVE,
                address(0),
                0,
                uint256(testStruct.args.paymentAmts[0]),
                uint256(testStruct.args.paymentAmts[0]),
                payable(alice)
            )
        );
        considerationItems.push(
            ConsiderationItem(
                ItemType.NATIVE,
                address(0),
                0,
                uint256(testStruct.args.paymentAmts[1]),
                uint256(testStruct.args.paymentAmts[1]),
                payable(testStruct.args.zone)
            )
        );
        considerationItems.push(
            ConsiderationItem(
                ItemType.NATIVE,
                address(0),
                0,
                uint256(testStruct.args.paymentAmts[2]),
                uint256(testStruct.args.paymentAmts[2]),
                payable(cal)
            )
        );
>>>>>>> e42f00e6

        OrderComponents memory orderComponents = OrderComponents(
            alice,
            testStruct.args.zone,
            offerItems,
            considerationItems,
            OrderType.FULL_OPEN,
            block.timestamp,
            block.timestamp + 1,
            testStruct.args.zoneHash,
            testStruct.args.salt,
            conduitKey,
            testStruct.consideration.getNonce(alice)
        );
        bytes memory signature = signOrder(
            testStruct.consideration,
            alicePk,
            testStruct.consideration.getOrderHash(orderComponents)
        );

        uint128 sumOfTips;
        // push tip of amount i eth to considerationitems
        for (uint128 i = 1; i < testStruct.args.numberOfTips + 1; i++) {
            uint256 tipPk = 0xb0b + i;
            address tipAddr = vm.addr(tipPk);
            sumOfTips += i;
            considerationItems.push(
                ConsiderationItem(
                    ItemType.NATIVE,
                    address(0),
                    0,
                    i,
                    i,
                    payable(tipAddr)
                )
            );
        }

        OrderParameters memory orderParameters = OrderParameters(
            address(alice),
            testStruct.args.zone,
            offerItems,
            considerationItems,
            OrderType.FULL_OPEN,
            block.timestamp,
            block.timestamp + 1,
            testStruct.args.zoneHash,
            testStruct.args.salt,
            conduitKey,
            considerationItems.length - testStruct.args.numberOfTips
        );

        testStruct.consideration.fulfillOrder{
            value: testStruct.args.paymentAmts[0] +
                testStruct.args.paymentAmts[1] +
                testStruct.args.paymentAmts[2] +
                sumOfTips
        }(Order(orderParameters, signature), conduitKey);
    }

<<<<<<< HEAD
    function _testFulfillOrderEthToErc1155WithMultipleTips(
        ConsiderationToErc1155WithMultipleTipsStruct memory testStruct
=======
    function _testFulfillOrderEthToErc721WithErc721Tips(
        ConsiderationToErc721WithMultipleTipsStruct memory testStruct
>>>>>>> e42f00e6
    )
        internal
        onlyPayable(testStruct.args.zone)
        topUp
        resetTokenBalancesBetweenRuns
    {
        vm.assume(
<<<<<<< HEAD
=======
            testStruct.args.numberOfTips > 0 &&
                testStruct.args.numberOfTips < 256
        );
        vm.assume(
            testStruct.args.paymentAmts[0] > 0 &&
                testStruct.args.paymentAmts[1] > 0 &&
                testStruct.args.paymentAmts[2] > 0
        );
        vm.assume(
            uint256(testStruct.args.paymentAmts[0]) +
                uint256(testStruct.args.paymentAmts[1]) +
                uint256(testStruct.args.paymentAmts[2]) <=
                2**128 - 1
        );
        bytes32 conduitKey = testStruct.args.useConduit
            ? conduitKeyOne
            : bytes32(0);

        test721_1.mint(alice, testStruct.args.id);
        offerItems.push(
            OfferItem(
                ItemType.ERC721,
                address(test721_1),
                testStruct.args.id,
                1,
                1
            )
        );
        considerationItems.push(
            ConsiderationItem(
                ItemType.NATIVE,
                address(0),
                0,
                uint256(testStruct.args.paymentAmts[0]),
                uint256(testStruct.args.paymentAmts[0]),
                payable(alice)
            )
        );
        considerationItems.push(
            ConsiderationItem(
                ItemType.NATIVE,
                address(0),
                0,
                uint256(testStruct.args.paymentAmts[1]),
                uint256(testStruct.args.paymentAmts[1]),
                payable(testStruct.args.zone)
            )
        );
        considerationItems.push(
            ConsiderationItem(
                ItemType.NATIVE,
                address(0),
                0,
                uint256(testStruct.args.paymentAmts[2]),
                uint256(testStruct.args.paymentAmts[2]),
                payable(cal)
            )
        );

        OrderComponents memory orderComponents = OrderComponents(
            alice,
            testStruct.args.zone,
            offerItems,
            considerationItems,
            OrderType.FULL_OPEN,
            block.timestamp,
            block.timestamp + 1,
            testStruct.args.zoneHash,
            testStruct.args.salt,
            conduitKey,
            testStruct.consideration.getNonce(alice)
        );
        bytes memory signature = signOrder(
            testStruct.consideration,
            alicePk,
            testStruct.consideration.getOrderHash(orderComponents)
        );

        // mint erc721s to the test contract and push tips to considerationItems
        for (uint128 i = 1; i < testStruct.args.numberOfTips + 1; i++) {
            uint256 tipPk = 0xb0b + i;
            address tipAddr = vm.addr(tipPk);
            test721_2.mint(address(this), i); // mint test721_2 tokens to avoid collision with fuzzed test721_1 tokenId
            considerationItems.push(
                ConsiderationItem(
                    ItemType.ERC721,
                    address(test721_2),
                    i,
                    1,
                    1,
                    payable(tipAddr)
                )
            );
        }

        OrderParameters memory orderParameters = OrderParameters(
            address(alice),
            testStruct.args.zone,
            offerItems,
            considerationItems,
            OrderType.FULL_OPEN,
            block.timestamp,
            block.timestamp + 1,
            testStruct.args.zoneHash,
            testStruct.args.salt,
            conduitKey,
            considerationItems.length - testStruct.args.numberOfTips
        );

        testStruct.consideration.fulfillOrder{
            value: testStruct.args.paymentAmts[0] +
                testStruct.args.paymentAmts[1] +
                testStruct.args.paymentAmts[2]
        }(Order(orderParameters, signature), conduitKey);
    }

    function _testFulfillOrderEthToErc1155WithErc721Tips(
        ConsiderationToErc1155WithMultipleTipsStruct memory testStruct
    )
        internal
        onlyPayable(testStruct.args.zone)
        topUp
        resetTokenBalancesBetweenRuns
    {
        vm.assume(
>>>>>>> e42f00e6
            testStruct.args.numberOfTips > 1 &&
                testStruct.args.numberOfTips < 256
        );
        vm.assume(testStruct.args.erc1155Amt > 0);
        vm.assume(
            testStruct.args.paymentAmts[0] > 0 &&
                testStruct.args.paymentAmts[1] > 0 &&
                testStruct.args.paymentAmts[2] > 0
        );
        vm.assume(
            uint256(testStruct.args.paymentAmts[0]) +
                uint256(testStruct.args.paymentAmts[1]) +
<<<<<<< HEAD
                uint256(testStruct.args.paymentAmts[2]) +
                uint256(
                    testStruct.args.numberOfTips *
                        ((1 + testStruct.args.numberOfTips) / 2) // avg of tip amounts from 1 to numberOfTips eth
                ) <=
=======
                uint256(testStruct.args.paymentAmts[2]) <=
>>>>>>> e42f00e6
                2**128 - 1
        );
        bytes32 conduitKey = testStruct.args.useConduit
            ? conduitKeyOne
            : bytes32(0);

        test1155_1.mint(alice, testStruct.args.id, testStruct.args.erc1155Amt);
<<<<<<< HEAD

=======
>>>>>>> e42f00e6
        offerItems.push(
            OfferItem(
                ItemType.ERC1155,
                address(test1155_1),
                testStruct.args.id,
                testStruct.args.erc1155Amt,
                testStruct.args.erc1155Amt
            )
        );

        considerationItems.push(
            ConsiderationItem(
                ItemType.NATIVE,
                address(0),
                0,
                uint256(testStruct.args.paymentAmts[0]),
                uint256(testStruct.args.paymentAmts[0]),
                payable(alice)
            )
        );
        considerationItems.push(
            ConsiderationItem(
                ItemType.NATIVE,
                address(0),
                0,
                uint256(testStruct.args.paymentAmts[1]),
                uint256(testStruct.args.paymentAmts[1]),
                payable(testStruct.args.zone)
            )
        );
        considerationItems.push(
            ConsiderationItem(
                ItemType.NATIVE,
                address(0),
                0,
                uint256(testStruct.args.paymentAmts[2]),
                uint256(testStruct.args.paymentAmts[2]),
                payable(cal)
            )
        );

        OrderComponents memory orderComponents = OrderComponents(
            alice,
            testStruct.args.zone,
            offerItems,
            considerationItems,
            OrderType.FULL_OPEN,
            block.timestamp,
            block.timestamp + 1,
            testStruct.args.zoneHash,
            testStruct.args.salt,
            conduitKey,
            testStruct.consideration.getNonce(alice)
        );
        bytes memory signature = signOrder(
            testStruct.consideration,
            alicePk,
            testStruct.consideration.getOrderHash(orderComponents)
        );

<<<<<<< HEAD
        uint128 sumOfTips;
        // add tip amount of i eth
        for (uint128 i = 1; i < testStruct.args.numberOfTips + 1; i++) {
            uint256 tipPk = 0xb0b + i;
            address tipAddr = vm.addr(tipPk);
            sumOfTips += i;
            considerationItems.push(
                ConsiderationItem(
                    ItemType.NATIVE,
                    address(0),
                    0,
                    i,
                    i,
=======
        // mint erc721s to the test contract and push tips to considerationItems
        for (uint128 i = 1; i < testStruct.args.numberOfTips + 1; i++) {
            uint256 tipPk = 0xb0b + i;
            address tipAddr = vm.addr(tipPk);
            test721_2.mint(address(this), i); // mint test721_2 tokens to avoid collision with fuzzed test721_1 tokenId
            considerationItems.push(
                ConsiderationItem(
                    ItemType.ERC721,
                    address(test721_2),
                    i,
                    1,
                    1,
>>>>>>> e42f00e6
                    payable(tipAddr)
                )
            );
        }

        OrderParameters memory orderParameters = OrderParameters(
            address(alice),
            testStruct.args.zone,
            offerItems,
            considerationItems,
            OrderType.FULL_OPEN,
            block.timestamp,
            block.timestamp + 1,
            testStruct.args.zoneHash,
            testStruct.args.salt,
            conduitKey,
            considerationItems.length - testStruct.args.numberOfTips
        );

        testStruct.consideration.fulfillOrder{
            value: testStruct.args.paymentAmts[0] +
                testStruct.args.paymentAmts[1] +
<<<<<<< HEAD
                testStruct.args.paymentAmts[2] +
                sumOfTips
        }(Order(orderParameters, signature), conduitKey);
    }

    // function _testFulfillOrderSingleErc20ToSingleErc1155(
    //     ConsiderationToErc1155Struct testStruct
    // ) internal onlyPayable(testStruct.args.zone) topUp resetTokenBalancesBetweenRuns {
    //     vm.assume(testStruct.args.erc1155Amt > 0);
    //     vm.assume(
    //         testStruct.args.paymentAmts[0] > 0 &&
    //             testStruct.args.paymentAmts[1] > 0 &&
    //             testStruct.args.paymentAmts[2] > 0
    //     );
    //     vm.assume(
    //         uint256(testStruct.args.paymentAmts[0]) +
    //             uint256(testStruct.args.paymentAmts[1]) +
    //             uint256(testStruct.args.paymentAmts[2]) <=
    //             2**128 - 1
    //     );
    //     bytes32 conduitKey = testStruct.args.useConduit
    //         ? conduitKeyOne
    //         : bytes32(0);

    //     test1155_1.mint(alice, testStruct.args.id, testStruct.args.erc1155Amt);

    //     offerItems.push(OfferItem(
    //         ItemType.ERC1155,
    //         address(test1155_1),
    //         testStruct.args.id,
    //         testStruct.args.erc1155Amt,
    //         testStruct.args.erc1155Amt
    //     ));

    //     considerationItems.push(ConsiderationItem(
    //         ItemType.ERC20,
    //         address(token1),
    //         0,
    //         uint256(testStruct.args.paymentAmts[0]),
    //         uint256(testStruct.args.paymentAmts[0]),
    //         payable(alice)
    //     ));
    //     considerationItems.push(ConsiderationItem(
    //         ItemType.ERC20,
    //         address(token1),
    //         0,
    //         uint256(testStruct.args.paymentAmts[1]),
    //         uint256(testStruct.args.paymentAmts[1]),
    //         payable(testStruct.args.zone)
    //     ));
    //     considerationItems.push(ConsiderationItem(
    //         ItemType.ERC20,
    //         address(token1),
    //         0,
    //         uint256(testStruct.args.paymentAmts[2]),
    //         uint256(testStruct.args.paymentAmts[2]),
    //         payable(cal)
    //     ));

    //     OrderComponents memory orderComponents = OrderComponents(
    //         alice,
    //         testStruct.args.zone,
    //         offerItem,
    //         considerationItems,
    //         OrderType.FULL_OPEN,
    //         block.timestamp,
    //         block.timestamp + 1,
    //         testStruct.args.zoneHash,
    //         testStruct.args.salt,
    //         conduitKey,
    //         _consideration.getNonce(alice)
    //     );
    //     bytes memory signature = signOrder(
    //         _consideration,
    //         alicePk,
    //         _consideration.getOrderHash(orderComponents)
    //     );

    //     OrderParameters memory orderParameters = OrderParameters(
    //         address(alice),
    //         testStruct.args.zone,
    //         offerItem,
    //         considerationItems,
    //         OrderType.FULL_OPEN,
    //         block.timestamp,
    //         block.timestamp + 1,
    //         testStruct.args.zoneHash,
    //         testStruct.args.salt,
    //         conduitKey,
    //         considerationItems.length
    //     );

    //     testStruct.consideration.fulfillOrder(
    //         Order(orderParameters, signature),
    //         conduitKey
    //     );
    // }
=======
                testStruct.args.paymentAmts[2]
        }(Order(orderParameters, signature), conduitKey);
    }
>>>>>>> e42f00e6
}<|MERGE_RESOLUTION|>--- conflicted
+++ resolved
@@ -158,21 +158,13 @@
     function testFulfillOrderEthToErc721WithMultipleTips(
         ToErc721WithMultipleTipsStruct memory testStruct
     ) public {
-<<<<<<< HEAD
-        _testFulfillOrderEthToErc721WithMultipleTips(
-=======
         _testFulfillOrderEthToErc721WithMultipleEthTips(
->>>>>>> e42f00e6
             ConsiderationToErc721WithMultipleTipsStruct(
                 consideration,
                 testStruct
             )
         );
-<<<<<<< HEAD
-        _testFulfillOrderEthToErc721WithMultipleTips(
-=======
         _testFulfillOrderEthToErc721WithMultipleEthTips(
->>>>>>> e42f00e6
             ConsiderationToErc721WithMultipleTipsStruct(
                 referenceConsideration,
                 testStruct
@@ -183,19 +175,12 @@
     function testFulfillOrderEthToErc1155WithMultipleTips(
         ToErc1155WithMultipleTipsStruct memory testStruct
     ) public {
-<<<<<<< HEAD
-        _testFulfillOrderEthToErc1155WithMultipleTips(
-=======
         _testFulfillOrderEthToErc1155WithMultipleEthTips(
->>>>>>> e42f00e6
             ConsiderationToErc1155WithMultipleTipsStruct(
                 consideration,
                 testStruct
             )
         );
-<<<<<<< HEAD
-        _testFulfillOrderEthToErc1155WithMultipleTips(
-=======
         _testFulfillOrderEthToErc1155WithMultipleEthTips(
             ConsiderationToErc1155WithMultipleTipsStruct(
                 referenceConsideration,
@@ -242,7 +227,6 @@
             )
         );
         _testFulfillOrderEthToErc1155WithErc721Tips(
->>>>>>> e42f00e6
             ConsiderationToErc1155WithMultipleTipsStruct(
                 referenceConsideration,
                 testStruct
@@ -911,8 +895,6 @@
                 )
             );
         }
-<<<<<<< HEAD
-=======
 
         OrderParameters memory orderParameters = OrderParameters(
             address(alice),
@@ -1010,7 +992,6 @@
                 payable(cal)
             )
         );
->>>>>>> e42f00e6
 
         OrderComponents memory orderComponents = OrderComponents(
             alice,
@@ -1071,13 +1052,8 @@
         }(Order(orderParameters, signature), conduitKey);
     }
 
-<<<<<<< HEAD
-    function _testFulfillOrderEthToErc1155WithMultipleTips(
-        ConsiderationToErc1155WithMultipleTipsStruct memory testStruct
-=======
     function _testFulfillOrderEthToErc721WithErc721Tips(
         ConsiderationToErc721WithMultipleTipsStruct memory testStruct
->>>>>>> e42f00e6
     )
         internal
         onlyPayable(testStruct.args.zone)
@@ -1085,8 +1061,6 @@
         resetTokenBalancesBetweenRuns
     {
         vm.assume(
-<<<<<<< HEAD
-=======
             testStruct.args.numberOfTips > 0 &&
                 testStruct.args.numberOfTips < 256
         );
@@ -1212,7 +1186,6 @@
         resetTokenBalancesBetweenRuns
     {
         vm.assume(
->>>>>>> e42f00e6
             testStruct.args.numberOfTips > 1 &&
                 testStruct.args.numberOfTips < 256
         );
@@ -1225,15 +1198,7 @@
         vm.assume(
             uint256(testStruct.args.paymentAmts[0]) +
                 uint256(testStruct.args.paymentAmts[1]) +
-<<<<<<< HEAD
-                uint256(testStruct.args.paymentAmts[2]) +
-                uint256(
-                    testStruct.args.numberOfTips *
-                        ((1 + testStruct.args.numberOfTips) / 2) // avg of tip amounts from 1 to numberOfTips eth
-                ) <=
-=======
                 uint256(testStruct.args.paymentAmts[2]) <=
->>>>>>> e42f00e6
                 2**128 - 1
         );
         bytes32 conduitKey = testStruct.args.useConduit
@@ -1241,10 +1206,6 @@
             : bytes32(0);
 
         test1155_1.mint(alice, testStruct.args.id, testStruct.args.erc1155Amt);
-<<<<<<< HEAD
-
-=======
->>>>>>> e42f00e6
         offerItems.push(
             OfferItem(
                 ItemType.ERC1155,
@@ -1305,21 +1266,6 @@
             testStruct.consideration.getOrderHash(orderComponents)
         );
 
-<<<<<<< HEAD
-        uint128 sumOfTips;
-        // add tip amount of i eth
-        for (uint128 i = 1; i < testStruct.args.numberOfTips + 1; i++) {
-            uint256 tipPk = 0xb0b + i;
-            address tipAddr = vm.addr(tipPk);
-            sumOfTips += i;
-            considerationItems.push(
-                ConsiderationItem(
-                    ItemType.NATIVE,
-                    address(0),
-                    0,
-                    i,
-                    i,
-=======
         // mint erc721s to the test contract and push tips to considerationItems
         for (uint128 i = 1; i < testStruct.args.numberOfTips + 1; i++) {
             uint256 tipPk = 0xb0b + i;
@@ -1332,7 +1278,6 @@
                     i,
                     1,
                     1,
->>>>>>> e42f00e6
                     payable(tipAddr)
                 )
             );
@@ -1355,107 +1300,7 @@
         testStruct.consideration.fulfillOrder{
             value: testStruct.args.paymentAmts[0] +
                 testStruct.args.paymentAmts[1] +
-<<<<<<< HEAD
-                testStruct.args.paymentAmts[2] +
-                sumOfTips
-        }(Order(orderParameters, signature), conduitKey);
-    }
-
-    // function _testFulfillOrderSingleErc20ToSingleErc1155(
-    //     ConsiderationToErc1155Struct testStruct
-    // ) internal onlyPayable(testStruct.args.zone) topUp resetTokenBalancesBetweenRuns {
-    //     vm.assume(testStruct.args.erc1155Amt > 0);
-    //     vm.assume(
-    //         testStruct.args.paymentAmts[0] > 0 &&
-    //             testStruct.args.paymentAmts[1] > 0 &&
-    //             testStruct.args.paymentAmts[2] > 0
-    //     );
-    //     vm.assume(
-    //         uint256(testStruct.args.paymentAmts[0]) +
-    //             uint256(testStruct.args.paymentAmts[1]) +
-    //             uint256(testStruct.args.paymentAmts[2]) <=
-    //             2**128 - 1
-    //     );
-    //     bytes32 conduitKey = testStruct.args.useConduit
-    //         ? conduitKeyOne
-    //         : bytes32(0);
-
-    //     test1155_1.mint(alice, testStruct.args.id, testStruct.args.erc1155Amt);
-
-    //     offerItems.push(OfferItem(
-    //         ItemType.ERC1155,
-    //         address(test1155_1),
-    //         testStruct.args.id,
-    //         testStruct.args.erc1155Amt,
-    //         testStruct.args.erc1155Amt
-    //     ));
-
-    //     considerationItems.push(ConsiderationItem(
-    //         ItemType.ERC20,
-    //         address(token1),
-    //         0,
-    //         uint256(testStruct.args.paymentAmts[0]),
-    //         uint256(testStruct.args.paymentAmts[0]),
-    //         payable(alice)
-    //     ));
-    //     considerationItems.push(ConsiderationItem(
-    //         ItemType.ERC20,
-    //         address(token1),
-    //         0,
-    //         uint256(testStruct.args.paymentAmts[1]),
-    //         uint256(testStruct.args.paymentAmts[1]),
-    //         payable(testStruct.args.zone)
-    //     ));
-    //     considerationItems.push(ConsiderationItem(
-    //         ItemType.ERC20,
-    //         address(token1),
-    //         0,
-    //         uint256(testStruct.args.paymentAmts[2]),
-    //         uint256(testStruct.args.paymentAmts[2]),
-    //         payable(cal)
-    //     ));
-
-    //     OrderComponents memory orderComponents = OrderComponents(
-    //         alice,
-    //         testStruct.args.zone,
-    //         offerItem,
-    //         considerationItems,
-    //         OrderType.FULL_OPEN,
-    //         block.timestamp,
-    //         block.timestamp + 1,
-    //         testStruct.args.zoneHash,
-    //         testStruct.args.salt,
-    //         conduitKey,
-    //         _consideration.getNonce(alice)
-    //     );
-    //     bytes memory signature = signOrder(
-    //         _consideration,
-    //         alicePk,
-    //         _consideration.getOrderHash(orderComponents)
-    //     );
-
-    //     OrderParameters memory orderParameters = OrderParameters(
-    //         address(alice),
-    //         testStruct.args.zone,
-    //         offerItem,
-    //         considerationItems,
-    //         OrderType.FULL_OPEN,
-    //         block.timestamp,
-    //         block.timestamp + 1,
-    //         testStruct.args.zoneHash,
-    //         testStruct.args.salt,
-    //         conduitKey,
-    //         considerationItems.length
-    //     );
-
-    //     testStruct.consideration.fulfillOrder(
-    //         Order(orderParameters, signature),
-    //         conduitKey
-    //     );
-    // }
-=======
                 testStruct.args.paymentAmts[2]
         }(Order(orderParameters, signature), conduitKey);
     }
->>>>>>> e42f00e6
 }